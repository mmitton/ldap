--- conflicted
+++ resolved
@@ -1,5 +1,4 @@
-<<<<<<< HEAD
-.PHONY: default install build test quicktest fmt vet lint 
+.PHONY: default install build test quicktest fmt vet lint
 
 GO_VERSION := $(shell go version | cut -d' ' -f3 | cut -d. -f2)
 
@@ -29,11 +28,11 @@
 fmt:
 	@echo gofmt -l .
 	@OUTPUT=`gofmt -l . 2>&1`; \
-	if [ "$$OUTPUT" ]; then \
+		if [ "$$OUTPUT" ]; then \
 		echo "gofmt must be run on the following files:"; \
 		echo "$$OUTPUT"; \
 		exit 1; \
-	fi
+		fi
 
 # Only run on go1.5+
 vet:
@@ -46,22 +45,8 @@
 lint:
 	@echo golint ./...
 	@OUTPUT=`golint ./... 2>&1`; \
-	if [ "$$OUTPUT" ]; then \
+		if [ "$$OUTPUT" ]; then \
 		echo "golint errors:"; \
 		echo "$$OUTPUT"; \
 		exit 1; \
-	fi
-=======
-include $(GOROOT)/src/Make.inc
-
-TARG=github.com/mmitton/ldap
-GOFILES=\
-	bind.go\
-	conn.go\
-	control.go\
-	filter.go\
-	ldap.go\
-	search.go\
-
-include $(GOROOT)/src/Make.pkg
->>>>>>> 003854cd
+		fi